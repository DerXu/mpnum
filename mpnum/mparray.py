--- conflicted
+++ resolved
@@ -18,7 +18,7 @@
 
 import numpy as np
 from numpy.linalg import qr, svd
-from six.moves import zip
+from six.moves import range, zip
 
 from mpnum._tools import matdot
 
@@ -170,20 +170,6 @@
     ##########################
     #  Algebraic operations  #
     ##########################
-<<<<<<< HEAD
-    @staticmethod
-    def _local_transpose(ltens):
-        """Transposes the physical legs of the local tensor `ltens`
-
-        :param ltens: Local tensor as numpy.ndarray with ndim >= 2
-        :returns: Transpose of ltens except for first and last dimension
-
-        """
-        return np.transpose(ltens, axes=[0] + list(range(ltens.ndim - 2, 0, -1)) +
-                            [ltens.ndim - 1])
-
-=======
->>>>>>> 164ed3d1
     def T(self):
         """Transpose of the physical legs"""
         return type(self)([_local_transpose(tens) for tens in self._ltens])
@@ -197,89 +183,13 @@
         """Complex conjugate"""
         return type(self)(np.conjugate(self._ltens))
 
-<<<<<<< HEAD
-    @staticmethod
-    def _local_dot(ltens_l, ltens_r, axes):
-        """Computes the local tensors of a dot product dot(l, r).
-
-        Besides computing the normal dot product, this function rearranges the
-        bond legs in such a way that the result is a valid local tensor again.
-
-        :param ltens_l: Array with ndim > 1
-        :param ltens_r: Array with ndim > 1
-        :param axes: Axes to compute dot product using the convention of
-            np.tensordot. Note that these correspond to the true (and not the
-            physical) legs of the local tensors
-
-        """
-        res = np.tensordot(ltens_l, ltens_r, axes=axes)
-        # Rearrange the bond-dimension legs
-        res = np.rollaxis(res, ltens_l.ndim - 1, 1)
-        res = np.rollaxis(res, ltens_l.ndim - 1, ltens_l.ndim + ltens_r.ndim - 3)
-        return res.reshape((ltens_l.shape[0] * ltens_r.shape[0], ) +
-                           res.shape[2:-2] +
-                           (ltens_l.shape[-1] * ltens_r.shape[-1],))
-
-    def dot(self, fact, axes=(-1, 0)):
-        """Compute the matrix product representation of a.b over the given
-        (physical) axes. [Sch11, Sec. 4.2]
-
-        :param fact: Second factor
-        :param axes: 2-tuple of axes to sum over. Note the difference in
-            convention compared to np.tensordot(default: last axis of `left`
-            and first axis of `fact`)
-        :returns: @todo
-
-        """
-        assert len(self) == len(fact), \
-            "mparrays have different lengths: {} != {}".format(len(self), len(fact))
-
-        # adapt the axes from physical to true legs
-        ax_l, ax_r = axes
-        ax_l = ax_l + 1 if ax_l >= 0 else ax_l - 1
-        ax_r = ax_r + 1 if ax_r >= 0 else ax_r - 1
-
-        ltens = [self._local_dot(l, r, (ax_l, ax_r))
-                 for l, r in zip(self._ltens, fact._ltens)]
-
-        return type(self)(ltens)
-
-    @staticmethod
-    def _local_add(ltens_l, ltens_r):
-        """Computes the local tensors of a sum l + r (except for the boundary
-        tensors)
-
-        :param ltens_l: Array with ndim > 1
-        :param ltens_r: Array with ndim > 1
-
-        """
-        np.testing.assert_array_equal(ltens_l.shape[1:-1], ltens_r.shape[1:-1])
-
-        shape = (ltens_l.shape[0] + ltens_r.shape[0], )
-        shape += ltens_l.shape[1:-1]
-        shape += (ltens_l.shape[-1] + ltens_r.shape[-1], )
-        res = np.zeros(shape, dtype=ltens_l.dtype)
-
-        res[:ltens_l.shape[0], ..., :ltens_l.shape[-1]] = ltens_l
-        res[ltens_l.shape[0]:, ..., ltens_l.shape[-1]:] = ltens_r
-        return res
-
-=======
->>>>>>> 164ed3d1
     def __add__(self, summand):
         assert len(self) == len(summand), \
             "Length is not equal: {} != {}".format(len(self), len(summand))
 
-<<<<<<< HEAD
-        ltens = [np.concatenate((self._ltens[0], summand._ltens[0]), axis=-1)]
-        ltens += [self._local_add(l, r)
-                  for l, r in zip(self._ltens[1:-1], summand._ltens[1:-1])]
-        ltens += [np.concatenate((self._ltens[-1], summand._ltens[-1]), axis=0)]
-=======
         ltens = [np.concatenate((self[0], summand[0]), axis=-1)]
-        ltens += [_local_add(l, r) for l, r in izip(self[1:-1], summand[1:-1])]
+        ltens += [_local_add(l, r) for l, r in zip(self[1:-1], summand[1:-1])]
         ltens += [np.concatenate((self[-1], summand[-1]), axis=0)]
->>>>>>> 164ed3d1
         return MPArray(ltens)
 
     # NOTE Can we gain anything by making this normalization aware?
@@ -349,13 +259,8 @@
             .format(to_site, len(self))
 
         lnormal, rnormal = self.normal_form
-<<<<<<< HEAD
-        for n in range(lnormal, site):
-            ltens = self._ltens[n]
-=======
-        for site in xrange(lnormal, to_site):
+        for site in range(lnormal, to_site):
             ltens = self._ltens[site]
->>>>>>> 164ed3d1
             matshape = (np.prod(ltens.shape[:-1]), ltens.shape[-1])
             unitary, triangle = qr(ltens.reshape(matshape))
             self._ltens[site][:] = unitary.reshape(ltens.shape)
@@ -375,13 +280,8 @@
             .format(to_site, len(self))
 
         lnormal, rnormal = self.normal_form
-<<<<<<< HEAD
-        for n in range(rnormal - 1, site - 1, -1):
-            ltens = self._ltens[n]
-=======
-        for site in xrange(rnormal - 1, to_site - 1, -1):
+        for site in range(rnormal - 1, to_site - 1, -1):
             ltens = self._ltens[site]
->>>>>>> 164ed3d1
             matshape = (ltens.shape[0], np.prod(ltens.shape[1:]))
             q, r = qr(ltens.reshape(matshape).T)
             self._ltens[site][:] = q.T.reshape(ltens.shape)
@@ -431,13 +331,8 @@
 
         """
         assert self.normal_form == (0, 1)
-<<<<<<< HEAD
-        for n in range(len(self) - 1):
-            ltens = self._ltens[n]
-=======
-        for site in xrange(len(self) - 1):
+        for site in range(len(self) - 1):
             ltens = self._ltens[site]
->>>>>>> 164ed3d1
             matshape = (np.prod(ltens.shape[:-1]), ltens.shape[-1])
             u, sv, v = svd(ltens.reshape(matshape))
             newshape = ltens.shape[:-1] + (min(ltens.shape[-1], max_bdim), )
@@ -456,13 +351,8 @@
 
         """
         assert self.normal_form == (len(self) - 1, len(self))
-<<<<<<< HEAD
-        for n in range(len(self) - 1, 0, -1):
-            ltens = self._ltens[n]
-=======
-        for site in xrange(len(self) - 1, 0, -1):
+        for site in range(len(self) - 1, 0, -1):
             ltens = self._ltens[site]
->>>>>>> 164ed3d1
             matshape = (ltens.shape[0], np.prod(ltens.shape[1:]))
             u, sv, v = svd(ltens.reshape(matshape))
             newshape = (min(ltens.shape[0], max_bdim), ) + ltens.shape[1:]
@@ -497,7 +387,7 @@
     ax_l = ax_l + 1 if ax_l >= 0 else ax_l - 1
     ax_r = ax_r + 1 if ax_r >= 0 else ax_r - 1
 
-    ltens = [_local_dot(l, r, (ax_l, ax_r)) for l, r in izip(mpa1, mpa2)]
+    ltens = [_local_dot(l, r, (ax_l, ax_r)) for l, r in zip(mpa1, mpa2)]
 
     return MPArray(ltens)
 
@@ -557,5 +447,5 @@
     :returns: Transpose of ltens except for first and last dimension
 
     """
-    return np.transpose(ltens, axes=[0] + range(ltens.ndim - 2, 0, -1) +
+    return np.transpose(ltens, axes=[0] + list(range(ltens.ndim - 2, 0, -1)) +
                         [ltens.ndim - 1])