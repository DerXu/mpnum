--- conflicted
+++ resolved
@@ -1195,17 +1195,12 @@
 
     """
     # TODO Make this normalization aware
-<<<<<<< HEAD
-    # FIXME Is copying here a good idea?
     mpas = iter(mpas)
     first = next(mpas)
-    rest = (lt.copy() for mpa in mpas for lt in mpa.lt)
+    rest = (lt for mpa in mpas for lt in mpa.lt)
     if astype is None:
         astype = type(first)
-    return astype(it.chain(first.lt.copy(), rest))
-=======
-    return MPArray(it.chain(*(mpa.lt for mpa in mpas)))
->>>>>>> 7d121441
+    return astype(it.chain(first.lt, rest))
 
 
 def diag(mpa, axis=0):
@@ -1241,7 +1236,6 @@
 def inject(mpa, pos, num=None, inject_ten=None):
     """Interleaved outer product of an MPA and a bond dimension 1 MPA
 
-<<<<<<< HEAD
     Return the outer product between mpa and `num` copies of the local
     tensor `inject_ten`, but place the copies of `inject_ten` before
     site `pos` inside or outside `mpa`. You can also supply `num =
@@ -1250,16 +1244,6 @@
     tensors at the beginning or end of `mpa` using `pos = 0` or `pos =
     len(mpa)` is also supported, but :func:`outer()` is preferred for
     that as it is a much simpler function.
-=======
-# FXIME Why is outer not a special case of this?
-def inject(mpa, pos, num, inject_ten=None):
-    """Like outer(), but place second factor somewhere inside mpa.
-
-    Return the outer product between mpa and 'num' copies of the local
-    tensor 'inject_ten', but place the copies of 'inject_ten' before
-    site 'pos' inside 'mpa'. Placing at the edges of 'mpa' is not
-    supported (use outer() for that).
->>>>>>> 7d121441
 
     If `inject_ten` is omitted, use a square identity matrix of size
     `mpa.pdims[pos][0]`. If `pos = len(mpa)`, `mpa.pdims[pos - 1][0]`
