# encoding: utf-8
"""Module containing routines for dealing with general matrix product arrays.

References:

* .. _Sch11:

  [Sch11] Schollwöck, U. (2011). “The density-matrix renormalization
  group in the age of matrix product states”. Ann. Phys. 326(1),
  pp. 96–192. `DOI: 10.1016/j.aop.2010.09.012`_. `arXiv: 1008.3477`_.

  .. _`DOI: 10.1016/j.aop.2010.09.012`:
     http://dx.doi.org/10.1016/j.aop.2010.09.012

  .. _`arXiv: 1008.3477`: http://arxiv.org/abs/1008.3477

"""
# FIXME single site MPAs -- what is left?
# FIXME Local tensor ownership -- see MPArray class comment
# FIXME Possible Optimization:
#   - replace integer-for loops with iterataor (not obviously possible
#     everwhere)
#   - replace internal structure as list of arrays with lazy generator of
#     arrays (might not be possible, since we often iterate both ways!)
#   - more in place operations for addition, subtraction, multiplication
# TODO Replace all occurences of self._ltens with self[...] or similar &
#      benchmark. This will allow easier transition to lazy evaluation of
#      local tensors
from __future__ import absolute_import, division, print_function

import sys

import itertools as it
import collections

import numpy as np
from numpy.linalg import qr, svd
from numpy.testing import assert_array_equal

from six.moves import range, zip, zip_longest

from ._named_ndarray import named_ndarray
from ._tools import block_diag, global_to_local, local_to_global, matdot
from .mpstruct import LocalTensors


__all__ = ['MPArray', 'dot', 'inject', 'inner', 'local_sum', 'louter',
           'norm', 'normdist', 'outer', 'partialdot', 'partialtrace',
           'prune', 'regular_slices', 'embed_slice', 'trace', 'diag', 'sumup']


class MPArray(object):
    r"""Efficient representation of a general N-partite array A in matrix
    product form with open boundary conditions:

    .. math::
       :label: mpa

       A_{i_1, \ldots, i_N} = A^{[1]}_{i_1} \ldots A^{[N]}_{i_N}

    where the :math:`A^{[k]}` are local tensors (with N legs). The
    matrix products in :eq:`mpa` are taken with respect to the left
    and right leg and the multi-index :math:`i_k` corresponds to the
    physical legs. Open boundary conditions imply that :math:`A^{[1]}`
    is 1-by-something and :math:`A^{[N]}` is something-by-1.

    By convention, the 0th and last dimension of the local tensors are reserved
    for the auxillary legs.

    .. todo:: As it is now, e.g. :func:`MPArray.__imul__()` modifies
              items from `self._ltens`.  This requires
              e.g. :func:`outer()` to take copies of the local
              tensors.  The data model seems to be that an `MPArray`
              instance owns its local tensors and everyone else,
              including each new `MPArray` instance, must take
              copies. Is this correct?

    .. todo:: If we enable all special members (e.g. `__len__`) to be
              shown, we get things like `__dict__` with very long
              contents. Therefore, special members are hidden at the
              moment, but we should show the interesting one.

    .. automethod:: __init__

    """

    def __init__(self, ltens):
        """
        :param LocalTensors ltens: local tensors as instance of
            `mpstruct.LocalTensors`

        """
        self._lt = ltens if isinstance(ltens, LocalTensors) \
            else LocalTensors(ltens)

    def copy(self):
        """Makes a deep copy of the MPA"""
        return type(self)(self._lt.copy())

    def __len__(self):
        return len(self._lt)

<<<<<<< HEAD
    @property
    def lt(self):
        return self._lt

    @property
    def size(self):
        """Returns the number of floating point numbers used to represent the
        MPArray
=======
    def __iter__(self):
        """Use only for read-only access! Do not change arrays in place!
>>>>>>> db2ae643

        >>> from .factory import zero
        >>> zero(sites=3, ldim=4, bdim=3).dims
        ((1, 4, 3), (3, 4, 3), (3, 4, 1))
        >>> zero(sites=3, ldim=4, bdim=3).size
        60

        """
<<<<<<< HEAD
        return sum(lt.size for lt in self._lt)
=======
        for ltens in self._ltens:
            view = ltens.view()
            view.setflags(write=False)
            yield view

    def __getitem__(self, index):
        """Use only for read-only access! Do not change arrays in place!"""
        if type(index) == tuple:
            assert len(index) == len(self)
            return MPArray(ltens[:, i, ..., :]
                           for i, ltens in zip(index, self._ltens))
        else:
            # FIXME Maybe this should be moved to another Function
            return self._ltens[index]

    def __setitem__(self, index, value):
        """Update a local tensor and keep track of normalization."""
        if isinstance(index, slice):
            start = index.start
            stop = index.stop
        else:
            start = index
            stop = index + 1
        if self._lnormalized is not None:
            self._lnormalized = min(self._lnormalized, start)
        if self._rnormalized is not None:
            self._rnormalized = max(self._rnormalized, stop)
        self._ltens[index] = value
>>>>>>> db2ae643

    @property
    def size(self):
        """Returns the number of floating point numbers used to represent the
        MPArray"""
        return sum(np.prod(shape) for shape in self.dims)

    @property
    def dtype(self):
        """Returns the dtype that should be returned by to_array"""
        return np.common_type(*tuple(self._lt))

    @property
    def dims(self):
        """Tuple of shapes for the local tensors"""
        return tuple(m.shape for m in self._lt)

    @property
    def bdims(self):
        """Tuple of bond dimensions"""
        return tuple(m.shape[0] for m in self._lt[1:])

    # FIXME Rremove this function or rname to maxbdim
    @property
    def bdim(self):
        """Largest bond dimension across the chain"""
        return max(self.bdims)

    @property
    def pdims(self):
        """Tuple of physical dimensions"""
        return tuple((m.shape[1:-1]) for m in self._lt)

    @property
    def legs(self):
        """Tuple of total number of legs per site"""
        return tuple(lten.ndim for lten in self._lt)

    @property
    def plegs(self):
        """Tuple of number of physical legs per site"""
        return tuple(lten.ndim - 2 for lten in self._lt)

    @property
    def normal_form(self):
        """Tensors which are currently in left/right-canonical form."""
        return self._lt.normal_form

    def dump(self, target):
        """Serializes MPArray to :code:`h5py.Group`. Recover using
        :func:`MPArray.load`.

        :param target: :code:`h5py.Group` the instance should be saved to or
            path to h5 file (it's then serialized to /)

        """
        if isinstance(target, str):
            import h5py
            with h5py.File(target, 'w') as outfile:
                return self.dump(outfile)

        for prop in ('bdims', 'pdims'):
            # these are only saved for convenience
            target.attrs[prop] = str(getattr(self, prop))

        # these are actually used in MPArray.load
        target.attrs['len'] = len(self)
        target.attrs['normal_form'] = self.normal_form

        for site, lten in enumerate(self._lt):
            target[str(site)] = lten

    @classmethod
    def load(cls, source):
        """Deserializes MPArray from :code:`h5py.Group`. Serialize using
        :func:`MPArray.dump`.

        :param target: :code:`h5py.Group` containing serialized MPArray or
            path to a single h5 File containing serialized MPArray under /

        """
        if isinstance(source, str):
            import h5py
            with h5py.File(source, 'r') as infile:
                return cls.load(infile)

        ltens = [source[str(i)].value for i in range(source.attrs['len'])]
        return cls(LocalTensors(ltens, nform=source.attrs['normal_form']))

    #FIXME Where is this used? Does it really have to be in here?
    @classmethod
    def from_array_global(cls, array, plegs=None, has_bond=False):
        """Create MPA from array in global form.

        See :func:`mpnum._tools.global_to_local()` for global
        vs. local form.

        Parameters and return value: See
        `from_array()`. `has_bond=True` is not supported yet.

        """
        assert not has_bond, 'not implemented yet'
        plegs = plegs if plegs is not None else array.ndim
        assert array.ndim % plegs == 0, \
            "plegs invalid: {} is not multiple of {}".format(array.ndim, plegs)
        sites = array.ndim // plegs
        return cls.from_array(global_to_local(array, sites), plegs, has_bond)

    @classmethod
    def from_array(cls, array, plegs=None, has_bond=False):
        """Create MPA from array in local form.

        See :func:`mpnum._tools.global_to_local()` for global
        vs. local form.

        Computes the (exact) representation of `array` as MPA with
        open boundary conditions, i.e. bond dimension 1 at the
        boundary. This is done by factoring the off the left and the
        "physical" legs from the rest of the tensor by a QR
        decomposition and working its way through the tensor from the
        left. This yields a left-canonical representation of
        `array`. [Sch11_, Sec. 4.3.1]

        The result is a chain of local tensors with `plegs` physical legs at
        each location and has array.ndim // plegs number of sites.

        has_bond = True allows to treat a part of the linear chain of
        an MPA as MPA as well. The bond dimension on the left and
        right can be different from one and different from each other
        in that case.  This is useful to apply SVD compression only to
        part of an MPA. It is used in
        linalg._mineig_minimize_locally().

        :param np.ndarray array: Array representation with global structure
            array[(i1), ..., (iN)], i.e. the legs which are factorized into
            the same factor are already adjacent. (For me details see
            :func:`_tools.global_to_local`)
        :param plegs: Number of physical legs per site (default array.ndim)
            or iterable over number of physical legs
        :param bool has_bond: True if array already has indices for
            the left and right bond

        """

        plegs = plegs if plegs is not None else array.ndim
        plegs = iter(plegs) if isinstance(plegs, collections.Iterable) else plegs

        if not has_bond:
            array = array[None, ..., None]
        ltens = _extract_factors(array, plegs=plegs)
        return cls(LocalTensors(ltens, nform=(len(ltens) - 1, len(ltens))))

    @classmethod
    def from_kron(cls, factors):
        """Returns the (exact) representation of an n-fold  Kronecker (tensor)
        product as MPA with bond dimensions 1 and n sites.

        :param factors: A list of arrays with arbitrary number of physical legs
        :returns: The kronecker product of the factors as MPA
        """
        # FIXME Do we still need this or shall we prefer mp.outer?
        return cls(a[None, ..., None] for a in factors)

    def to_array(self):
        """Return MPA as array in local form.

        See :func:`mpnum._tools.global_to_local()` for global
        vs. local form.

        :returns: ndarray of shape :code:`sum(self.pdims, ())`

        .. note:: Full arrays can require much more memory than
                  MPAs. (That's why you are using MPAs, right?)

        """
        return _ltens_to_array(iter(self._lt))[0, ..., 0]

    #FIXME Where is this used? Does it really have to be in here?
    def to_array_global(self):
        """Return MPA as array in global form.

        See :func:`mpnum._tools.global_to_local()` for global
        vs. local form.

        :returns: ndarray of shape :code:`sum(zip(*self.pdims, ()))`

        See :func:`to_array()` for more details.

        """
        return local_to_global(self.to_array(), sites=len(self))

    def paxis_iter(self, axes=0):
        """Returns an iterator yielding Sub-MPArrays of `self` by iterating
        over the specified physical axes.

        **Example:** If `self` represents a bipartite (i.e. length 2)
        array with 2 physical dimensions on each site A[(k,l), (m,n)],
        self.paxis_iter(0) is equivalent to::

            (A[(k, :), (m, :)] for m in range(...) for k in range(...))

        FIXME The previous code is not highlighted because
        :code:`A[(k, :)]` is invalid syntax. Example of working
        highlighting::

            (x**2 for x in range(...))

        :param axes: Iterable or int specifiying the physical axes to iterate
            over (default 0 for each site)
        :returns: Iterator over MPArray

        """
        if not isinstance(axes, collections.Iterable):
            axes = it.repeat(axes, len(self))

        ltens_iter = it.product(*(iter(np.rollaxis(lten, i + 1))
                                  for i, lten in zip(axes, self.lt)))
        return (MPArray(ltens) for ltens in ltens_iter)

    ##########################
    #  Algebraic operations  #
    ##########################
    @property
    def T(self):
        """Transpose (=reverse order of) physical legs"""
        ltens = LocalTensors((_local_transpose(tens) for tens in self.lt),
                             nform=self.normal_form)
        return type(self)(ltens)

    def transpose(self, axes=None):
        """Transpose physical legs

        :param axes: New order of the physical axes (default `None` =
            reverse the order).

        >>> from .factory import random_mpa
        >>> mpa = random_mpa(2, (2, 3, 4), 2)
        >>> mpa.pdims
        ((2, 3, 4), (2, 3, 4))
        >>> mpa.transpose((2, 0, 1)).pdims
        ((4, 2, 3), (4, 2, 3))

        """
        ltens = LocalTensors((_local_transpose(tens, axes) for tens in self.lt),
                             nform=self.normal_form)
        return type(self)(ltens)

    def adj(self):
        """Hermitian adjoint"""
        return type(self)([_local_transpose(tens).conjugate()
                           for tens in self.lt])

    def conj(self):
        """Complex conjugate"""
        return type(self)(LocalTensors((ltens.conj() for ltens in self._lt),
                                       nform=self.normal_form))

    def __add__(self, summand):
        assert len(self) == len(summand), \
            "Length is not equal: {} != {}".format(len(self), len(summand))
        if len(self) == 1:
            # The code below assumes at least two sites.
            return MPArray((self._lt[0] + summand.lt[0],))

<<<<<<< HEAD
        ltens = [np.concatenate((self._lt[0], summand.lt[0]), axis=-1)]
        ltens += [_local_add((l, r)) for l, r in zip(self._lt[1:-1], summand.lt[1:-1])]
        ltens += [np.concatenate((self._lt[-1], summand.lt[-1]), axis=0)]
=======
        ltens = [np.concatenate((self[0], summand[0]), axis=-1)]
        ltens += [_local_add((l, r)) for l, r in zip(self[1:-1], summand[1:-1])]
        ltens += [np.concatenate((self[-1], summand[-1]), axis=0)]
>>>>>>> db2ae643
        return MPArray(ltens)

    def __sub__(self, subtr):
        return self + (-1) * subtr

    # TODO These could be made more stable by rescaling all non-normalized tens
    def __mul__(self, fact):
        if np.isscalar(fact):
            lnormal, rnormal = self.normal_form
            ltens = self._lt
            ltens_new = it.chain(ltens[:lnormal], [fact * ltens[lnormal]],
                                 ltens[lnormal + 1:])
            return type(self)(LocalTensors(ltens_new, nform=(lnormal, rnormal)))

        raise NotImplementedError("Multiplication by non-scalar not supported")

    def __imul__(self, fact):
        if np.isscalar(fact):
            lnormal, _ = self.normal_form
            # FIXME TEMPORARY FIX
            #  self._lt[lnormal] *= fact
            self._lt.update(lnormal, self._lt[lnormal] * fact)
            return self

        raise NotImplementedError("Multiplication by non-scalar not supported")

    def __rmul__(self, fact):
        return self.__mul__(fact)

    def __neg__(self):
        return -1 * self

    def __pos__(self):
        return self

    def __truediv__(self, divisor):
        if np.isscalar(divisor):
            return self.__mul__(1 / divisor)
        raise NotImplementedError("Division by non-scalar not supported")

    def __itruediv__(self, divisor):
        if np.isscalar(divisor):
            return self.__imul__(1 / divisor)
        raise NotImplementedError("Division by non-scalar not supported")

    ################################
    #  Shape changes, conversions  #
    ################################
    def reshape(self, newshapes):
        """Reshape physical legs in place.

        Use self.pdims to obtain the shapes of the physical legs.

        :param newshapes: A single new shape or a list of new shapes.
            Alternatively, you can pass 'prune' to get rid of all physical legs
            of size 1.
        :returns: Reshaped MPA

        """
        if newshapes == 'prune':
            newshapes = (tuple(s for s in pdim if s > 1) for pdim in self.pdims)

        newshapes = tuple(newshapes)
        if not isinstance(newshapes[0], collections.Iterable):
            newshapes = it.repeat(newshapes, times=len(self))

        return MPArray([_local_reshape(lten, newshape)
<<<<<<< HEAD
                       for lten, newshape in zip(self._lt, newshapes)])
=======
                       for lten, newshape in zip(self, newshapes)])
>>>>>>> db2ae643

    def ravel(self):
        """Flatten the MPA to an MPS, shortcut for self.reshape((-1,))

        """
        return self.reshape((-1,))

    def group_sites(self, sites_per_group):
        """Group several MPA sites into one site.

        The resulting MPA has length len(self) // sites_per_group and
        sites_per_group * self.plegs[i] physical legs on site i. The
        physical legs on each sites are in local form.

        :param int sites_per_group: Number of sites to be grouped into one
        :returns: An MPA with sites_per_group fewer sites and more plegs

        """
        assert (len(self) % sites_per_group) == 0, \
            'Cannot group: {} not a multiple of {}'.format(len(self), sites_per_group)

        if sites_per_group == 1:
            return self
        ltens = [_ltens_to_array(self._lt[i:i + sites_per_group])
                 for i in range(0, len(self), sites_per_group)]
        return MPArray(ltens)

    def split_sites(self, sites_per_group):
        """Split MPA sites into several sites.

        The resulting MPA has length len(self) * sites_per_group and
        self.plegs[i] // sites_per_group physical legs on site i. The
        physical legs on before splitting must be in local form.

        :param int sites_per_group: Split each site in that many sites
        :returns: An mpa with sites_per_group more sites and fewer plegs

        """
        ltens = []
        for i in range(len(self)):
            plegs = self.plegs[i]
            assert (plegs % sites_per_group) == 0, \
                'plegs not a multiple of sites_per_group'
            ltens += _extract_factors(self._lt[i], plegs // sites_per_group)
        return MPArray(ltens)

    def bleg2pleg(self, pos):
        """Transforms the bond leg between site `pos` and `pos + 1` into
        physical legs at those sites. The new leg will be the rightmost one
        at site `pos` and the leftmost one at site `pos + 1`. The new bond
        dimension is 1.

        Also see :func:`pleg2bleg`.

        :param pos: Number of the bond to perform the transformation
        :returns: read-only MPA with transformed bond

        """
<<<<<<< HEAD
        ltens = list(self._lt)
        ltens[pos] = ltens[pos][..., None]
        ltens[pos + 1] = ltens[pos + 1][None]

        lnormal, rnormal = self.normal_form
        new_normal_form = min(lnormal, pos), max(rnormal, pos + 2)
        return MPArray(LocalTensors(ltens, nform=new_normal_form))
=======
        ltens = list(self)
        ltens[pos] = ltens[pos].reshape(ltens[pos].shape + (1,))
        ltens[pos + 1] = ltens[pos + 1].reshape((1,) + ltens[pos + 1].shape)
        lnormal, rnormal = self.normal_form
        return MPArray(ltens, _lnormalized=min(lnormal, pos - 1),
                       _rnormalized=max(rnormal, pos + 2))
>>>>>>> db2ae643

    def pleg2bleg(self, pos):
        """Performs the inverse operation to :func:`bleg2pleg`.

        :param pos: Number of the bond to perform the transformation
        :returns: read-only MPA with transformed bond

        """
<<<<<<< HEAD
        ltens = list(self._lt)
        assert ltens[pos].shape[-1] == 1
        assert ltens[pos + 1].shape[0] == 1
        ltens[pos] = ltens[pos][..., 0]
        ltens[pos + 1] = ltens[pos + 1][0]

        lnormal, rnormal = self.normal_form
        new_normal_form = min(lnormal, pos), max(rnormal, pos + 1)
        return MPArray(LocalTensors(ltens, nform=new_normal_form))
=======
        ltens = list(self)
        assert ltens[pos].shape[-1] == 1
        assert ltens[pos + 1].shape[0] == 1
        ltens[pos] = ltens[pos].reshape(ltens[pos].shape[:-1])
        ltens[pos + 1] = ltens[pos + 1].reshape(ltens[pos + 1].shape[1:])
        lnormal, rnormal = self.normal_form
        return MPArray(ltens, _lnormalized=min(lnormal, pos - 1),
                       _rnormalized=max(rnormal, pos + 1))
>>>>>>> db2ae643

    def split(self, pos):
        """Splits the MPA into two by transforming the bond legs into physical
        legs

        :param pos: Number of the bond to perform the transformation
        :returns: (mpa_left, mpa_right)

        """
        if pos < 0:
            return None, self
        elif pos >= len(self):
            return self, None

        mpa_t = self.bleg2pleg(pos)
        lnorm, rnorm = mpa_t.normal_form
<<<<<<< HEAD

        ltens_l = LocalTensors(it.islice(mpa_t.lt, 0, pos + 1),
                               nform=(min(lnorm, pos), min(rnorm, pos + 1)))
        ltens_r = LocalTensors(it.islice(mpa_t.lt, pos + 1, len(mpa_t)),
                        nform=(max(0, lnorm - pos), max(0, rnorm - pos - 1)))
        return type(self)(ltens_l), type(self)(ltens_r)
=======
        mpa_l = MPArray(it.islice(mpa_t, 0, pos + 1),
                        _lnormalized=min(lnorm, pos),
                        _rnormalized=min(rnorm, pos + 1))
        mpa_r = MPArray(it.islice(mpa_t, pos + 1, len(mpa_t)),
                        _lnormalized=max(0, lnorm - pos),
                        _rnormalized=max(0, rnorm - pos))
        return mpa_l, mpa_r
>>>>>>> db2ae643

    ################################
    #  Normalizaton & Compression  #
    ################################
    def normalize(self, left=None, right=None):
        """Brings the MPA to canonical form in place [Sch11_, Sec. 4.4]

        Note that we do not support full left- or right-normalization. The
        right- (left- resp.)  most local tensor is not normalized since this
        can be done by simply calculating its norm (instead of using SVD).

        The following values for `left` and `right` will be needed
        most frequently:

        +--------------+--------------+-----------------------+
        | Left-/Right- | Do Nothing   | To normalize          |
        | normalize:   |              | maximally             |
        +==============+==============+=======================+
        | `left`       | :code:`None` | :code:`'afull'`,      |
        |              |              | :code:`len(self) - 1` |
        +--------------+--------------+-----------------------+
        | `right`      | :code:`None` | :code:`'afull'`,      |
        |              |              | :code:`1`             |
        +--------------+--------------+-----------------------+

        :code:`'afull'` is short for "almost full" (we do not support
        normalizing the outermost sites).

        Arbitrary integer values of `left` and `right` have the
        following meaning:

        - :code:`self[:left]` will be left-normalized

        - :code:`self[right:]` will be right-normalized

        In accordance with the last table, the special values
        :code:`None` and :code:`'afull'` will be replaced by the
        following integers:

        +---------+-------------------+-----------------------+
        |         | :code:`None`      | :code:`'afull'`       |
        +---------+-------------------+-----------------------+
        | `left`  | :code:`0`         | :code:`len(self) - 1` |
        +---------+-------------------+-----------------------+
        | `right` | :code:`len(self)` | :code:`1`             |
        +---------+-------------------+-----------------------+

        Exceptions raised:

        - Integer argument too large or small: `IndexError`

        - Matrix would be both left- and right-normalized: `ValueError`

        """
        current_lnorm, current_rnorm = self.normal_form
        if left is None and right is None:
            if current_lnorm < len(self) - current_rnorm:
                self._rnormalize(1)
            else:
                self._lnormalize(len(self) - 1)
            return

        # Fill the special values for `None` and 'afull'.
        lnormalize = {None: 0, 'afull': len(self) - 1}.get(left, left)
        rnormalize = {None: len(self), 'afull': 1}.get(right, right)
        # Support negative indices.
        if lnormalize < 0:
            lnormalize += len(self)
        if rnormalize < 0:
            rnormalize += len(self)
        # Perform range checks.
        if not 0 <= lnormalize <= len(self):
            raise IndexError('len={!r}, left={!r}'.format(len(self), left))
        if not 0 <= rnormalize <= len(self):
            raise IndexError('len={!r}, right={!r}'.format(len(self), right))

        if not lnormalize < rnormalize:
            raise ValueError("Normalization {}:{} invalid"
                             .format(lnormalize, rnormalize))
        if current_lnorm < lnormalize:
            self._lnormalize(lnormalize)
        if current_rnorm > rnormalize:
            self._rnormalize(rnormalize)

    def _lnormalize(self, to_site):
        """Left-normalizes all local tensors _ltens[:to_site] in place

        :param to_site: Index of the site up to which normalization is to be
            performed

        """
        assert 0 <= to_site < len(self), 'to_site={!r}'.format(to_site)

        lnormal, rnormal = self._lt.normal_form
        for site in range(lnormal, to_site):
            ltens = self._lt[site]
            q, r = qr(ltens.reshape((-1, ltens.shape[-1])))
            # if ltens.shape[-1] > prod(ltens.phys_shape) --> trivial comp.
            # can be accounted by adapting bond dimension here
            newtens = (q.reshape(ltens.shape[:-1] + (-1,)),
                       matdot(r, self._lt[site + 1]))
            self._lt.update(slice(site, site + 2), newtens,
                            normalization=('left', None))

    def _rnormalize(self, to_site):
        """Right-normalizes all local tensors _ltens[to_site:] in place

        :param to_site: Index of the site up to which normalization is to be
            performed

        """
        assert 0 < to_site <= len(self), 'to_site={!r}'.format(to_site)

        lnormal, rnormal = self.normal_form
        for site in range(rnormal - 1, to_site - 1, -1):
            ltens = self._lt[site]
            q, r = qr(ltens.reshape((ltens.shape[0], -1)).T)
            # if ltens.shape[-1] > prod(ltens.phys_shape) --> trivial comp.
            # can be accounted by adapting bond dimension here
            newtens = (matdot(self._lt[site - 1], r.T),
                       q.T.reshape((-1,) + ltens.shape[1:]))
            self._lt.update(slice(site - 1, site + 1), newtens,
                            normalization=(None, 'right'))

    def compress(self, method='svd', **kwargs):
        r"""Compress `self`, modifying it in-place.

        Let :math:`\vert u \rangle` the original vector and let
        :math:`\vert c \rangle` the compressed vector. The
        compressions we return have the property (cf. [Sch11_,
        Sec. 4.5.2])

        .. math::

           \langle u \vert c \rangle = \langle c \vert c \rangle \in (0, \infty).

        It is a useful property because it ensures

        .. math::

           \min_{\phi \in \mathbb R} \| u - r e^{i \phi} c \| &= \| u - r c \|,
           \quad r > 0, \\
           \min_{\mu \in \mathbb C} \| u - \mu c \| &= \| u - c \|

        for the vector 2-norm. Users of this function can compute norm
        differences between u and a normalized c via

        .. math::

           \| u - r c \|^2 = \| u \|^2 + r (r - 2) \langle u \vert c \rangle,
           \quad r \ge 0.

        In the special case of :math:`\|u\| = 1` and :math:`c_0 = c/\| c
        \|` (pure quantum states as MPS), we obtain

        .. math::

           \| u - c_0 \|^2 = 2(1 - \sqrt{\langle u \vert c \rangle})

        :returns: Inner product :math:`\langle u \vert c \rangle \in
            (0, \infty)` of the original u and its compression c.

        :param method: 'svd' or 'var'

        .. rubric:: Parameters for 'svd':

        :param bdim: Maximal bond dimension of the result. Default
            `None`.

        :param relerr: Maximal fraction of discarded singular values.
            Default `0`.  If both bdim and relerr are given, the
            smaller resulting bond dimension is used.

        :param direction: `right` (sweep from left to right), `left`
            (inverse) or `None` (choose depending on
            normalization). Default `None`.


        .. rubric:: Parameters for 'var':

        :param startmpa: Start vector, also fixes the bond dimension
            of the result. Default: Random, with same norm as self.

        :param bdim: Maximal bond dimension for the result. Either
            `startmpa` or `bdim` is required.

        :param randstate: `numpy.random.RandomState` instance used for
            random start vector. Default: `numpy.random`.

        :param num_sweeps: Maximum number of sweeps to do. Default 5.

        :param var_sites: Number of sites to modify
            simultaneausly. Default 1.

        Increasing `var_sites` makes it less likely to get stuck in a
        local minimum.

        References:

        * 'svd': Singular value truncation, [Sch11_, Sec. 4.5.1]
        * 'var': Variational compression, [Sch11_, Sec. 4.5.2]

        """
        if method == 'svd':
            return self._compress_svd(**kwargs)
        elif method == 'var':
            compr, overlap = self._compression_var(**kwargs)
            self._lt = compr._lt
            return overlap
        else:
            raise ValueError('{!r} is not a valid method'.format(method))

    def compression(self, method='svd', **kwargs):
        """Return a compression of `self`. Does not modify `self`.

        Parameters: See :func:`MPArray.compress()`.

        :returns: `(compressed_mpa, iprod)` where `iprod` is the inner
            product returned by :func:`MPArray.compress()`.

        """
        if method == 'svd':
            target = self.copy()
            overlap = target._compress_svd(**kwargs)
            return target, overlap
        elif method == 'var':
            return self._compression_var(**kwargs)
        else:
            raise ValueError('{!r} is not a valid method'.format(method))

    def _compress_svd(self, bdim=None, relerr=0.0, direction=None):
        """Compress `self` using SVD [Sch11_, Sec. 4.5.1]

        Parameters: See :func:`MPArray.compress()`.

        """
        if len(self) == 1:
            # Cannot do anything. Return perfect overlap.
            return norm(self)**2

        ln, rn = self.normal_form
        default_direction = 'left' if len(self) - rn > ln else 'right'
        direction = default_direction if direction is None else direction
        bdim = max(self.bdims) if bdim is None else bdim

        if direction == 'right':
            self.normalize(right=1)
            return self._compress_svd_r(bdim, relerr)
        elif direction == 'left':
            self.normalize(left=len(self) - 1)
            return self._compress_svd_l(bdim, relerr)

        raise ValueError('{} is not a valid direction'.format(direction))

    def _compression_var(self, startmpa=None, bdim=None, randstate=np.random,
                         num_sweeps=5, var_sites=1):
        """Return a compression from variational compression [Sch11_,
        Sec. 4.5.2]

        Parameters and return value: See
        :func:`MPArray.compression()`.

        """
        if len(self) == 1:
            # Cannot do anything. We make a copy, see below.
            copy = self.copy()
            return copy, norm(copy)**2

        if startmpa is not None:
            bdim = startmpa.bdim
        elif bdim is None:
            raise ValueError('You must provide startmpa or bdim')
        if bdim > self.bdim:
            # The caller expects that the result is independent from
            # `self`. Take a copy. If we are called from .compress()
            # instead of .compression(), we could avoid the copy and
            # return self.
            copy = self.copy()
            return copy, norm(copy)**2

        if startmpa is None:
            from mpnum.factory import random_mpa
            compr = random_mpa(len(self), self.pdims, bdim, randstate=randstate,
                               dtype=self.dtype)
        else:
            compr = startmpa.copy()
            assert all(d1 == d2 for d1, d2 in zip(self.pdims, compr.pdims))

        # flatten the array since MPS is expected & bring back
        shape = self.pdims
        compr = compr.ravel()
        overlap = compr._adapt_to(self.ravel(), num_sweeps, var_sites)
        compr = compr.reshape(shape)
        return compr, overlap

    def _compress_svd_l(self, bdim, relerr):
        """Compresses the MPA in place from right to left using SVD;
        yields a right-canonical state

        See :func:`MPArray.compress` for parameters

        """
        assert self.normal_form == (len(self) - 1, len(self))
        assert bdim > 0, "Cannot compress to bdim={}".format(bdim)
        assert (0. <= relerr) and (relerr <= 1.), \
            "Relerr={} not allowed".format(relerr)

        for site in range(len(self) - 1, 0, -1):
            ltens = self._lt[site]
            matshape = (ltens.shape[0], -1)
            u, sv, v = svd(ltens.reshape(matshape))

            svsum = np.cumsum(sv) / np.sum(sv)
            bdim_relerr = np.searchsorted(svsum, 1 - relerr) + 1
            bdim_t = min(ltens.shape[0], v.shape[0], bdim, bdim_relerr)

            newtens = (matdot(self._lt[site - 1], u[:, :bdim_t] * sv[None, :bdim_t]),
                       v[:bdim_t, :].reshape((bdim_t, ) + ltens.shape[1:]))
            self._lt.update(slice(site - 1, site + 1), newtens,
                            normalization=(None, 'right'))

        return np.sum(np.abs(self._lt[0])**2)

    def _compress_svd_r(self, bdim, relerr):
        """Compresses the MPA in place from left to right using SVD;
        yields a left-canonical state

        See :func:`MPArray.compress` for parameters
        """
        assert self.normal_form == (0, 1)
        assert bdim > 0, "Cannot compress to bdim={}".format(bdim)
        assert (0. <= relerr) and (relerr <= 1.), \
            "Relerr={} not allowed".format(relerr)

        for site in range(len(self) - 1):
            ltens = self._lt[site]
            u, sv, v = svd(ltens.reshape((-1, ltens.shape[-1])))

            svsum = np.cumsum(sv) / np.sum(sv)
            bdim_relerr = np.searchsorted(svsum, 1 - relerr) + 1
            bdim_t = min(ltens.shape[-1], u.shape[1], bdim, bdim_relerr)

            newtens = (u[:, :bdim_t].reshape(ltens.shape[:-1] + (bdim_t, )),
                       matdot(sv[:bdim_t, None] * v[:bdim_t, :], self._lt[site + 1]))
            self._lt.update(slice(site, site + 2), newtens,
                            normalization=('left', None))

        return np.sum(np.abs(self._lt[-1])**2)

    #  Possible TODOs:
    #
    #  - Can we refactor this function into several shorter functions?
    #  - track overlap between 'compr' and 'target' and stop sweeping if it
    #    is small
    #  - maybe increase bond dimension of given error cannot be reached
    #  - Shall we track the error in the SVD truncation for multi-site
    #    updates? [Sch11_] says it turns out to be useful in actual DMRG.
    #  - return these details for tracking errors in larger computations
    def _adapt_to(self, target, num_sweeps, var_sites):
        """Iteratively minimize the l2 distance between `self` and `target`.
        This is especially important for variational compression, where `self`
        is the initial guess and target the MPA to be compressed.

        :param target: MPS to compress; i.e. MPA with only one
            physical leg per site

        Other parameters and references: See
        :func:`MPArray.compress()`.

        """
        # For
        #
        #   pos in range(nr_sites - var_sites),
        #
        # we increase the overlap between `self` and `target` by
        # varying the local tensors of `self` on sites
        #
        #   range(pos, pos_end),  pos_end = pos + var_sites
        #
        # lvecs[pos] and rvecs[pos] contain the vectors needed to
        # obtain the new local tensors. Therefore, lvecs[pos] is
        # constructed from matrices on
        #
        #   range(0, pos - 1)
        #
        # and rvecs[pos] is constructed from matrices on
        #
        #   range(pos_end, nr_sites),  pos_end = pos + var_sites
        assert_array_equal(self.plegs, 1, "Self is not a MPS")
        assert_array_equal(target.plegs, 1, "Target is not a MPS")

        nr_sites = len(target)
        lvecs = [np.array(1, ndmin=2)] + [None] * (nr_sites - var_sites)
        rvecs = [None] * (nr_sites - var_sites) + [np.array(1, ndmin=2)]
        self.normalize(right=1)
        for pos in reversed(range(nr_sites - var_sites)):
            pos_end = pos + var_sites
            rvecs[pos] = _adapt_to_add_r(rvecs[pos + 1], self._lt[pos_end],
                                         target.lt[pos_end])

        # Example: For `num_sweeps = 3`, `nr_sites = 3` and `var_sites
        # = 1`, we want the following sequence for `pos`:
        #
        #    0    1    2    1    0    1    2    1    0    1    2    1    0
        #    \_________/    \____/    \____/    \____/    \____/    \____/
        #        LTR         RTL       LTR       RTL       LTR       RTL
        #    \___________________/    \______________/    \______________/
        #     num_sweep = 0            num_sweep = 1       num_sweep = 1

        max_bonddim = self.bdim
        for num_sweep in range(num_sweeps):
            # Sweep from left to right (LTR)
            for pos in range(nr_sites - var_sites + 1):
                if pos == 0 and num_sweep > 0:
                    # Don't do first site again if we are not in the first sweep.
                    continue
                if pos > 0:
                    self.normalize(left=pos)
                    rvecs[pos - 1] = None
                    lvecs[pos] = _adapt_to_add_l(lvecs[pos - 1], self._lt[pos - 1],
                                                 target.lt[pos - 1])
                pos_end = pos + var_sites
                new_ltens = _adapt_to_new_lten(lvecs[pos], target.lt[pos:pos_end],
                                               rvecs[pos], max_bonddim)
                self._lt[pos:pos_end] = new_ltens

            # Sweep from right to left (RTL; don't do `pos = nr_sites
            # - var_sites` again)
            for pos in reversed(range(nr_sites - var_sites)):
                pos_end = pos + var_sites
                if pos < nr_sites - var_sites:
                    # We always do this, because we don't do the last site again.
                    self.normalize(right=pos_end)
                    lvecs[pos + 1] = None
                    rvecs[pos] = _adapt_to_add_r(rvecs[pos + 1], self._lt[pos_end],
                                                 target.lt[pos_end])

                new_ltens = _adapt_to_new_lten(lvecs[pos], target.lt[pos:pos_end],
                                               rvecs[pos], max_bonddim)
                self._lt[pos:pos_end] = new_ltens

        # Let u the uncompressed vector and c the compression which we
        # return. c satisfies <c|c> = <u|c> (mentioned more or less in
        # [Sch11_]). We compute <c|c> to get <u|c> and use the
        # normalization of the state to compute <c|c> (e.g. [Sch11_,
        # Fig. 24]).
        return norm(self)**2


#############################################
#  General functions to deal with MPArrays  #
#############################################
def dot(mpa1, mpa2, axes=(-1, 0)):
    """Compute the matrix product representation of a.b over the given
    (physical) axes. [Sch11_, Sec. 4.2]

    :param mpa1, mpa2: Factors as MPArrays

    :param axes: Tuple `(ax1, ax2)` where `ax1` (`ax2`) is a single
        physical leg number or sequence of physical leg numbers
        referring to `mpa1` (`mpa2`). The first (second, etc) entries
        of `ax1` and `ax2` will be contracted. Very similar to the
        `axes` argument for `np.tensordot()`, but the default value is
        different.

    :returns: Dot product of the physical arrays

    """
    assert len(mpa1) == len(mpa2), \
        "Length is not equal: {} != {}".format(len(mpa1), len(mpa2))

    # adapt the axes from physical to true legs
    if isinstance(axes[0], collections.Sequence):
        axes = tuple(tuple(ax + 1 if ax >= 0 else ax - 1 for ax in axes2)
                     for axes2 in axes)
    else:
        axes = tuple(ax + 1 if ax >= 0 else ax - 1 for ax in axes)

    ltens = [_local_dot(l, r, axes) for l, r in zip(mpa1.lt, mpa2.lt)]

    return MPArray(ltens)


def sumup(mpas, weights=None):
    """Returns the sum of the MPArrays in `mpas`. Same as

        functools.reduce(mp.MPArray.__add__, mpas)

    but should be faster.

    :param mpas: Iterator over MPArrays
    :returns: Sum of `mpas`

    """
    mpas = list(mpas)
    length = len(mpas[0])
    assert all(len(mpa) == length for mpa in mpas)

    if length == 1:
        if weights is None:
            return MPArray((sum(mpa.lt[0] for mpa in mpas),))
        else:
            return MPArray((sum(w * mpa.lt[0] for w, mpa in zip(weights, mpas),)))

    ltensiter = [iter(mpa.lt) for mpa in mpas]
    if weights is None:
        ltens = [np.concatenate([next(lt) for lt in ltensiter], axis=-1)]
    else:
        ltens = [np.concatenate([w * next(lt) for w, lt in zip(weights, ltensiter)], axis=-1)]
    ltens += [_local_add([next(lt) for lt in ltensiter])
              for _ in range(length - 2)]
    ltens += [np.concatenate([next(lt) for lt in ltensiter], axis=0)]

    return MPArray(ltens)


def sumup(mpas, weights=None):
    """Returns the sum of the MPArrays in `mpas`. Same as

        functools.reduce(mp.MPArray.__add__, mpas)

    but should be faster.

    :param mpas: Iterator over MPArrays
    :returns: Sum of `mpas`

    """
    mpas = list(mpas)
    length = len(mpas[0])
    assert all(len(mpa) == length for mpa in mpas)

    if length == 1:
        if weights is None:
            return MPArray((sum(mpa[0] for mpa in mpas),))
        else:
            return MPArray((sum(w * mpa[0] for w, mpa in zip(weights, mpas),)))

    ltensiter = [iter(mpa) for mpa in mpas]
    if weights is None:
        ltens = [np.concatenate([next(lt) for lt in ltensiter], axis=-1)]
    else:
        ltens = [np.concatenate([w * next(lt) for w, lt in zip(weights, ltensiter)], axis=-1)]
    ltens += [_local_add([next(lt) for lt in ltensiter])
              for _ in range(length - 2)]
    ltens += [np.concatenate([next(lt) for lt in ltensiter], axis=0)]

    return MPArray(ltens)


def partialdot(mpa1, mpa2, start_at, axes=(-1, 0)):
    """Partial dot product of two MPAs of inequal length.

    The shorter MPA will start on site `start_at`. Local dot products
    will be carried out on all sites of the shorter MPA. Other sites
    will remain unmodified.

    mpa1 and mpa2 can also have equal length if `start_at = 0`. In
    this case, we do the same as :func:`dot()`.

    :param mpa1, mpa2: Factors as MPArrays, length must be inequal.
    :param start_at: The shorter MPA will start on this site.
    :param axes: See `axes` argument to :func:`dot()`.
    :returns: MPA with length of the longer MPA.

    """
    # adapt the axes from physical to true legs
    if isinstance(axes[0], collections.Sequence):
        axes = tuple(tuple(ax + 1 if ax >= 0 else ax - 1 for ax in axes2)
                     for axes2 in axes)
    else:
        axes = tuple(ax + 1 if ax >= 0 else ax - 1 for ax in axes)

    # Make the MPAs equal length (in fact, the shorter one will be
    # infinite length, but that's fine because we use zip()).
    shorter = mpa1 if len(mpa1) < len(mpa2) else mpa2
    shorter = it.chain(it.repeat(None, times=start_at), shorter.lt,
                       it.repeat(None))
    if len(mpa1) < len(mpa2):
        mpa1_lt = shorter
        mpa2_lt = mpa2.lt
    else:
        mpa1_lt = mpa1.lt
        mpa2_lt = shorter

    ltens_new = (
        l if r is None else (r if l is None else _local_dot(l, r, axes))
<<<<<<< HEAD
        for l, r in zip(mpa1_lt, mpa2_lt)
=======
        for l, r in zip(mpa1, mpa2)
>>>>>>> db2ae643
    )
    return MPArray(ltens_new)


# NOTE: I think this is a nice example how we could use Python's generator
#       expression to implement lazy evaluation of the matrix product structure
#       which is the whole point of doing this in the first place
def inner(mpa1, mpa2):
    """Compute the inner product <mpa1|mpa2>. Both have to have the same
    physical dimensions. If these represent a MPS, inner(...) corresponds to
    the canoncial Hilbert space scalar product, if these represent a MPO,
    inner(...) corresponds to the Frobenius scalar product (with Hermitian
    conjugation in the first argument)

    :param mpa1: MPArray with same number of physical legs on each site
    :param mpa2: MPArray with same physical shape as mpa1
    :returns: <mpa1|mpa2>

    """
    assert len(mpa1) == len(mpa2), \
        "Length is not equal: {} != {}".format(len(mpa1), len(mpa2))
    ltens_new = (_local_dot(_local_ravel(l).conj(), _local_ravel(r), axes=(1, 1))
                 for l, r in zip(mpa1.lt, mpa2.lt))
    return _ltens_to_array(ltens_new)[0, ..., 0]


def outer(mpas):
    """Performs the tensor product of MPAs given in `*args`

    :param mpas: Iterable of MPAs same order as they should appear in the chain
    :returns: MPA of length len(args[0]) + ... + len(args[-1])

    """
    # TODO Make this normalization aware
    return MPArray(it.chain(*(mpa.lt for mpa in mpas)))


def diag(mpa, axis=0):
    """Returns the diagonal elements :code:`mpa[i, i, ..., i]`. If :code:`mpa`
    has more than one physical dimension, the result is a numpy array with
    :code:`MPArray` entries, otherwise its a numpy array with floats.

    :param mpa: MPArray with pdims > :code:`axis`
    :param axis: The physical index to take diagonals over
    :returns: Array containing the diagonal elements (`MPArray`s with the
    physical dimension reduced by one, note that an `MPArray` with physical
    dimension 0 is a simple number)

    """
    dim = mpa.pdims[0][axis]
    # work around http://bugs.python.org/issue21161
    try:
        valid_axis = [d[axis] == dim for d in mpa.pdims]
        assert all(valid_axis)
    except NameError:
        pass
    plegs = mpa.plegs[0]
    assert all(p == plegs for p in mpa.plegs)

    slices = ((slice(None),) * (axis + 1) + (i,) for i in range(dim))
    mpas = [MPArray(ltens[s] for ltens in mpa.lt) for s in slices]

    if len(mpa.pdims[0]) == 1:
        return np.array([mpa.to_array() for mpa in mpas])
    else:
        return np.array(mpas, dtype=object)


<<<<<<< HEAD
# FXIME Why is outer not a special case of this?
=======
def diag(mpa, axis=0):
    """Returns the diagonal elements :code:`mpa[i, i, ..., i]`. If :code:`mpa`
    has more than one physical dimension, the result is a numpy array with
    :code:`MPArray` entries, otherwise its a numpy array with floats.

    :param mpa: MPArray with pdims > :code:`axis`
    :param axis: The physical index to take diagonals over
    :returns: Array containing the diagonal elements (`MPArray`s with the
    physical dimension reduced by one, note that an `MPArray` with physical
    dimension 0 is a simple number)

    """
    dim = mpa.pdims[0][axis]
    # work around http://bugs.python.org/issue21161
    try:
        valid_axis = [d[axis] == dim for d in mpa.pdims]
        assert all(valid_axis)
    except NameError:
        pass
    plegs = mpa.plegs[0]
    assert all(p == plegs for p in mpa.plegs)

    slices = ((slice(None),) * (axis + 1) + (i,) for i in range(dim))
    mpas = [MPArray(ltens[s] for ltens in mpa) for s in slices]

    if len(mpa.pdims[0]) == 1:
        return np.array([mpa.to_array() for mpa in mpas])
    else:
        result = np.empty(len(mpas), dtype=object)
        result[:] = mpas
        return result


#FXIME Why is outer not a special case of this?
>>>>>>> db2ae643
def inject(mpa, pos, num, inject_ten=None):
    """Like outer(), but place second factor somewhere inside mpa.

    Return the outer product between mpa and 'num' copies of the local
    tensor 'inject_ten', but place the copies of 'inject_ten' before
    site 'pos' inside 'mpa'. Placing at the edges of 'mpa' is not
    supported (use outer() for that).

    If 'inject_ten' is omitted, use a square identity matrix of size
    mpa.pdims[pos][0].

    :param mpa: An MPA.
    :param pos: Inject sites into the MPA before site 'pos'.
    :param num: Inject 'num' copies.
    :param inject_ten: Inject this physical tensor (if None use
       np.eye(mpa.pdims[pos][0]))
    :returns: An MPA of length len(mpa) + num

    """
    if inject_ten is None:
        inject_ten = np.eye(mpa.pdims[pos][0])
    bdim = mpa.bdims[pos - 1]
    inject_lten = np.tensordot(np.eye(bdim), inject_ten, axes=((), ()))
    inject_lten = np.rollaxis(inject_lten, 1, inject_lten.ndim)
    ltens = it.chain(
        mpa.lt[:pos], it.repeat(inject_lten, times=num), mpa.lt[pos:])
    return MPArray(ltens)


def louter(a, b):
    """Computes the tensorproduct of :math:`a \otimes b` locally, that is
    when a and b have the same number of sites, the new local tensors are the
    tensorproducts of the original ones.

    :param MPArray a: MPArray
    :param MPArray b: MPArray of same length as `a`
    :returns: Tensor product of `a` and `b` in terms of their local tensors

    """
    assert len(a) == len(b)
    ltens = (_local_dot(t1[:, None], t2[:, None], axes=(1, 1))
             for t1, t2 in zip(a.lt, b.lt))
    return MPArray(ltens)


def norm(mpa):
    """Computes the norm (Hilbert space norm for MPS, Frobenius norm for MPO)
    of the matrix product operator. In contrast to `mparray.inner`, this can
    take advantage of the normalization

    WARNING This also changes the MPA inplace by normalizing.

    :param mpa: MPArray
    :returns: l2-norm of that array

    """
    mpa.normalize()
    current_lnorm, current_rnorm = mpa.normal_form

    if current_rnorm == 1:
        return np.linalg.norm(mpa.lt[0])
    elif current_lnorm == len(mpa) - 1:
        return np.linalg.norm(mpa.lt[-1])
    else:
        raise ValueError("Normalization error in MPArray.norm")


def normdist(mpa1, mpa2):
    """More efficient version of norm(mpa1 - mpa2)

    :param mpa1: MPArray
    :param mpa2: MPArray
    :returns: l2-norm of mpa1 - mpa2

    """
    return norm(mpa1 - mpa2)
    # This implementation doesn't produce an MPA with double bond dimension:
    #
    # return np.sqrt(norm(mpa1)**2 + norm(mpa2)**2 - 2 * np.real(inner(mpa1, mpa2)))
    #
    # However, there are precision issues which show up e.g. in
    # test_project_fused_clusters(). Due to rounding errors, the term
    # inside np.sqrt() can be slightly negative and np.sqrt() will
    # return nan. Even if we replace slightly negative terms by zero,
    # the slightly-positive-instead-of-zero rounding errors are
    # amplified by np.sqrt().
    #
    # On the other hand, the test which fails checks the result to 7
    # decimals. Given that np.sqrt() amplifies errors in small values,
    # this is too strict.


#TODO Convert to iterator
def _prune_ltens(mpa):
    """Contract local tensors with no physical legs.

    By default, contract to the left. At the start of the chain,
    contract to the right.

    If there are no physical legs at all, yield a single scalar.

    :param mpa: MPA to take local tensors from.
    :returns: An iterator over local tensors.

    """
    mpa_iter = iter(mpa)
    last_lten = next(mpa_iter)
    last_lten_plegs = last_lten.ndim - 2
    for lten in mpa_iter:
        num_plegs = lten.ndim - 2
        if num_plegs == 0 or last_lten_plegs == 0:
            last_lten = matdot(last_lten, lten)
            last_lten_plegs = last_lten.ndim - 2
        else:
            # num_plegs > 0 and last_lten_plegs > 0
            yield last_lten
            last_lten = lten
            last_lten_plegs = num_plegs
    # If there are no physical legs at all, we will yield one scalar
    # here.
    yield last_lten


def prune(mpa):
    """Contract sites with zero physical legs.

    :param mpa: MPA or iterator over local tensors
    :returns: An MPA of smaller length

    """
    return type(mpa)(_prune_ltens(mpa.lt))


def partialtrace(mpa, axes=(0, 1)):
    """Computes the trace or partial trace of an MPA.

    By default (axes=(0, 1)) compute the trace and return the value as
    length-one MPA with zero physical legs.

    For axes=(m, n) with integer m, trace over the given axes at all
    sites and return a length-one MPA with zero physical legs. (Use
    trace() to get the value directly.)

    For axes=(axes1, axes2, ...) trace over axesN at site N, with
    axesN=(axisN_1, axisN_2) tracing the given physical legs and
    axesN=None leaving the site invariant. Afterwards, prune() is
    called to remove sites with zero physical legs from the result.

    If you need the reduced state of an MPO on all blocks of k
    consecutive sites, see mpnum.mpsmpa.partialtrace_mpo() for a more
    convenient and faster function.

    :param mpa: MPArray
    :param axes: Axes for trace, (axis1, axis2) or (axes1, axes2, ...)
        with axesN=(axisN_1, axisN_2) or axesN=None.
    :returns: An MPArray (possibly one site with zero physical legs)

    """
    if axes[0] is not None and not isinstance(axes[0], collections.Iterable):
        axes = it.repeat(axes)
    axes = (None if axesitem is None else tuple(ax + 1 if ax >= 0 else ax - 1
                                                for ax in axesitem)
            for axesitem in axes)
    ltens = (
        lten if ax is None else np.trace(lten, axis1=ax[0], axis2=ax[1])
        for lten, ax in zip(mpa.lt, axes))
    return type(mpa)(_prune_ltens(ltens))


def trace(mpa, axes=(0, 1)):
    """Compute the trace of the given MPA.

    By default, just compute the trace.

    If you specify axes (see partialtrace() for details), you must
    ensure that the result has no physical legs anywhere.

    :param mpa: MParray
    :param axes: Axes for trace, (axis1, axis2) or (axes1, axes2, ...)
        with axesN=(axisN_1, axisN_2) or axesN=None.
    :returns: A single scalar (int/float/complex, depending on mpa)

    """
    out = partialtrace(mpa, axes)
    out = out.to_array()
    assert out.size == 1, 'trace must return a single scalar'
    return out[None][0]


def regular_slices(length, width, offset):
    """Iterate over regular slices on a linear chain.

    Put slices on a linear chain as follows:

    >>> n = 5
    >>> [tuple(range(*s.indices(n))) for s in regular_slices(n, 3, 2)]
    [(0, 1, 2), (2, 3, 4)]
    >>> n = 7
    >>> [tuple(range(*s.indices(n))) for s in regular_slices(n, 3, 2)]
    [(0, 1, 2), (2, 3, 4), (4, 5, 6)]

    The scheme is illustrated by the following figure:

    .. tabularcolumns:: |c|c|c|

    +------------------+--------+
    | #### width ##### |        |
    +--------+---------+--------+
    | offset | overlap | offset |
    +--------+---------+--------+
    |        | ##### width #### |
    +--------+------------------+

    .. todo:: This table needs cell borders in the HTML output (->
              CSS) and the tabularcolumns command doesn't work.

    Note that the overlap may be larger than, equal to or smaller than
    zero.

    We enforce that the last slice coincides with the end of the
    chain, i.e. :code:`(length - width) / offset` must be integer.  We
    produce :code:`(length - width) / offset + 1` slices and the i-th
    slice is :code:`slice(offset * i, offset * i + width)`, with
    :code:`i` starting at zero.

    :param int length: The length of the chain.
    :param int width: The width of each slice.
    :param int offset: Difference between starting positions of
        successive slices. First slice starts at 0.
    :returns: Iterator over slices.

    """
    assert ((length - width) % offset) == 0, \
        'length {}, width {}, offset {}'.format(length, width, offset)
    num_slices = (length - width) // offset + 1

    for i in range(num_slices):
        yield slice(offset * i, offset * i + width)


def _embed_ltens_identity(mpa, embed_tensor=None):
    """Embed with identity matrices by default.

    :param embed_tensor: If the MPAs do not have two physical legs or
        have non-square physical dimensions, you must provide an
        embedding tensor. The default is to use the square identity
        matrix, assuming that the size of the two physical legs is the
        same at each site.
    :returns: `embed_tensor` with one size-one bond leg added at each
        end.

    """
    if embed_tensor is None:
        pdims = mpa.pdims[0]
        assert len(pdims) == 2 and pdims[0] == pdims[1], (
            "For plegs != 2 or non-square pdims, you must supply a tensor"
            "for embedding")
        embed_tensor = np.eye(pdims[0])
    embed_ltens = embed_tensor[None, ..., None]
    return embed_ltens


def embed_slice(length, slice_, mpa, embed_tensor=None):
    """Embed a local MPA on a linear chain.

    :param int length: Length of the resulting MPA.
    :param slice slice_: Specifies the position of `mpa` in the
        result.
    :param MPArray mpa: MPA of length :code:`slice_.stop -
        slice_.start`.
    :param embed_tensor: Defaults to square identity matrix (see
        :func:`_embed_ltens_identity` for details)
    :returns: MPA of length `length`

    """
    start, stop, step = slice_.indices(length)
    assert step == 1
    assert len(mpa) == stop - start
    embed_ltens = _embed_ltens_identity(mpa, embed_tensor)
    left = it.repeat(embed_ltens, times=start)
    right = it.repeat(embed_ltens, times=length - stop)
    return MPArray(it.chain(left, mpa, right))


def _local_sum_identity(mpas, embed_tensor=None):
    """Implement a special case of :func:`local_sum`.

    See :func:`local_sum` for a description.  We return an MPA with
    smaller bond dimension than naive embed+MPA-sum.

    mpas is a list of MPAs. The width 'width' of all the mpas[i] must
    be the same. mpas[i] is embedded onto a linear chain on sites i,
    ..., i + width - 1.

    Let D the bond dimension of the mpas[i]. Then the MPA we return
    has bond dimension width * D + 1 instead of width * D + len(mpas).

    The basic idea behind the construction we use is similar to
    [Sch11_, Sec. 6.1].

    :param mpas: A list of MPArrays with the same length.
    :param embed_tensor: Defaults to square identity matrix (see
        :func:`_embed_ltens_identity` for details)

    """
    width = len(mpas[0])
    nr_sites = len(mpas) + width - 1
    ltens = []
    embed_ltens = _embed_ltens_identity(mpas[0], embed_tensor)
    assert all(len(mpa) == width for mpa in mpas)

    # The following ASCII art tries to illustrate the
    # construction. The first shows a sum of three width 2 MPAs with
    # local tensors A, B, C. The second shows a sum of four width 1
    # MPAs with local tensors A, B, C, D. The embedding tensor is
    # denoted by `1` (identity matrix). The physical legs of all local
    # tensors have been omitted for simplicity.
    # width == 2:
    #
    #               / A_2         \  /  1       \  /  1  \
    #   ( A_1  1 )  \      B_1  1 /  | B_2      |  | C_2 |
    #                                \      C_1 /  \     /
    # width == 1:
    #               /  1     \  /  1     \  /  1  \
    #   ( A_1  1 )  \ B_1  1 /  \ C_1  1 /  \ D_1 /
    for pos in range(nr_sites):
        # At this position, we local summands mpas[i] starting at the
        # following startsites are present:
        # FIXME Can we do this with slice?
        startsites = range(max(0, pos - width + 1), min(len(mpas), pos + 1))
        mpas_ltens = [mpas[i]._lt[pos - i] for i in startsites]
        # The embedding tensor embed_ltens has to be added if
        # - we need an embedding tensor on the right of an mpas[i]
        #   (pos is large enough)
        # - we need an embedding tensor on the left of an mpas[i]
        #   (pos is small enough)
        if pos >= width:
            # Construct (1 \\ B_2), (1 \\ C_2), etc.
            mpas_ltens[0] = np.concatenate((embed_ltens, mpas_ltens[0]), axis=0)
        if pos < len(mpas) - 1:
            right_embed = embed_ltens
            if width == 1 and pos >= width:
                assert len(mpas_ltens) == 1
                # Special case: We need (0 \\ 1) instead of just (1).
                right_embed = np.concatenate(
                    (np.zeros_like(embed_ltens), embed_ltens), axis=0)
            # Construct (A_1 1), (B_1 1), etc.
            mpas_ltens[-1] = np.concatenate((mpas_ltens[-1], right_embed), axis=-1)

        lten = block_diag(mpas_ltens, axes=(0, -1))
        ltens.append(lten)

    mpa = MPArray(ltens)
    return mpa


def local_sum(mpas, embed_tensor=None, length=None, slices=None):
    """Embed local MPAs on a linear chain and sum as MPA.

    We return the sum over :func:`embed_slice(length, slices[i],
    mpas[i], embed_tensor) <embed_slice>` as MPA.

    If `slices` is omitted, we use :func:`regular_slices(length,
    width, offset) <regular_slices>` with :code:`offset = 1`,
    :code:`width = len(mpas[0])` and :code:`length = len(mpas) + width
    - offset`.

    If `slices` is omitted or if the slices just described are given,
    we call :func:`_local_sum_identity()`, which gives a smaller bond
    dimension than naive embedding and summing.

    :param mpas: List of local MPAs.
    :param embed_tensor: Defaults to square identity matrix (see
        :func:`_embed_ltens_identity` for details)
    :param length: Length of the resulting chain, ignored unless
        slices is given.
    :param slices: slice[i] specifies the position of mpas[i],
        optional.
    :returns: An MPA.

    """
    if slices is None:
        return _local_sum_identity(tuple(mpas), embed_tensor)

    assert length is not None
    slices = tuple(slices)
    reg = regular_slices(length, slices[0].stop - slices[0].start, offset=1)
    if all(s == t for s, t in zip_longest(slices, reg)):
        slices = None

    mpas = (embed_slice(length, slice_, mpa, embed_tensor)
            for mpa, slice_ in zip(mpas, slices))
    return sumup(mpas)


############################################################
#  Functions for dealing with local operations on tensors  #
############################################################
def _extract_factors(tens, plegs):
    """Extract iteratively the leftmost MPO tensor with given number of
    legs by a qr-decomposition

    :param np.ndarray tens: Full tensor to be factorized
    :param plegs: Number of physical legs per site or iterator over number of
        physical legs
    :returns: List of local tensors with given number of legs yielding a
        factorization of tens
    """
    current = next(plegs) if isinstance(plegs, collections.Iterator) else plegs
    if tens.ndim == current + 2:
        return [tens]
    elif tens.ndim < current + 2:
        raise AssertionError("Number of remaining legs insufficient.")
    else:
        unitary, rest = qr(tens.reshape((np.prod(tens.shape[:current + 1]), -1)))

        unitary = unitary.reshape(tens.shape[:current + 1] + rest.shape[:1])
        rest = rest.reshape(rest.shape[:1] + tens.shape[current + 1:])

        return [unitary] + _extract_factors(rest, plegs)


def _local_dot(ltens_l, ltens_r, axes):
    """Computes the local tensors of a dot product dot(l, r).

    Besides computing the normal dot product, this function rearranges the
    bond legs in such a way that the result is a valid local tensor again.

    :param ltens_l: Array with ndim > 1
    :param ltens_r: Array with ndim > 1
    :param axes: Axes to compute dot product using the convention of
        np.tensordot. Note that these correspond to the true (and not the
        physical) legs of the local tensors
    :returns: Correct local tensor representation

    """
    # number of contracted legs need to be the same
    clegs_l = len(axes[0]) if isinstance(axes[0], collections.Sequence) else 1
    clegs_r = len(axes[1]) if isinstance(axes[0], collections.Sequence) else 1
    assert clegs_l == clegs_r, \
        "Number of contracted legs differ: {} != {}".format(clegs_l, clegs_r)
    res = np.tensordot(ltens_l, ltens_r, axes=axes)
    # Rearrange the bond-dimension legs
    res = np.rollaxis(res, ltens_l.ndim - clegs_l, 1)
    res = np.rollaxis(res, ltens_l.ndim - clegs_l,
                      ltens_l.ndim + ltens_r.ndim - clegs_l - clegs_r - 1)
    return res.reshape((ltens_l.shape[0] * ltens_r.shape[0], ) +
                       res.shape[2:-2] +
                       (ltens_l.shape[-1] * ltens_r.shape[-1],))


def _local_add(ltenss):
    """Computes the local tensors of a sum of MPArrays (except for the boundary
    tensors)

    :param ltenss: List of arrays with ndim > 1
    :returns: Correct local tensor representation

    """
    shape = ltenss[0].shape
    # NOTE These are currently disabled due to real speed issues.
    #  if __debug__:
    #      for lt in ltenss[1:]:
    #          assert_array_equal(shape[1:-1], lt.shape[1:-1])

<<<<<<< HEAD
    # FIXME: Find out whether the following code does the same as
    # :func:`block_diag()` used by :func:`_local_sum_identity` and
    # which implementation is faster if so.
=======
>>>>>>> db2ae643
    newshape = (sum(lt.shape[0] for lt in ltenss), )
    newshape += shape[1:-1]
    newshape += (sum(lt.shape[-1] for lt in ltenss), )
    res = np.zeros(newshape, dtype=max(lt.dtype for lt in ltenss))

    pos_l, pos_r = 0, 0
    for lt in ltenss:
        pos_l_new, pos_r_new = pos_l + lt.shape[0], pos_r + lt.shape[-1]
        res[pos_l:pos_l_new, ..., pos_r:pos_r_new] = lt
        pos_l, pos_r = pos_l_new, pos_r_new
    return res


def _local_ravel(ltens):
    """Flattens the physical legs of ltens, the bond-legs remain untouched

    :param ltens: :func:`numpy.ndarray` with :code:`ndim > 1`

    :returns: Reshaped `ltens` with shape :code:`(ltens.shape[0], ...,
        ltens.shape[-1])`, where :code`...` is determined from the
        size of ltens

    """
    return _local_reshape(ltens, (-1, ))


def _local_reshape(ltens, shape):
    """Reshapes the physical legs of ltens, the bond-legs remain untouched

    :param ltens: numpy.ndarray with ndim > 1
    :param shape: New shape of physical legs
    :returns: Reshaped ltens

    """
    full_shape = ltens.shape
    return ltens.reshape((full_shape[0], ) + tuple(shape) + (full_shape[-1], ))


def _local_transpose(ltens, axes=None):
    """Transposes the physical legs of the local tensor `ltens`

    :param ltens: Local tensor as numpy.ndarray with ndim >= 2
    :param axes:
    :returns: Transpose of ltens except for first and last dimension

    """
    # Should we construct `axes` using numpy arrays?
    last = ltens.ndim - 1
    if axes is None:
        axes = tuple(it.chain((0,), reversed(range(1, last)), (last,)))
    else:
        axes = tuple(it.chain((0,), (ax + 1 for ax in axes), (last,)))
    return np.transpose(ltens, axes=axes)


def _ltens_to_array(ltens):
    """Computes the full array representation from an iterator yielding the
    local tensors. Note that it does not get rid of bond legs.

    :param ltens: Iterator over local tensors
    :returns: numpy.ndarray representing the contracted MPA

    """
    ltens = ltens if isinstance(ltens, collections.Iterator) else iter(ltens)
    res = next(ltens)
    for tens in ltens:
        res = matdot(res, tens)
    return res


################################################
#  Helper methods for variational compression  #
################################################
def _adapt_to_add_l(leftvec, compr_lten, tgt_lten):
    """Add one column to the left vector.

    :param leftvec: existing left vector
        It has two indices: compr_mps_bond and tgt_mps_bond
    :param compr_lten: Local tensor of the compressed MPS
    :param tgt_lten: Local tensor of the target MPS

    Construct L from [Sch11_, Fig. 27, p. 48]. We have compr_lten in
    the top row of the figure without complex conjugation and tgt_lten
    in the bottom row with complex conjugation.

    """
    leftvec_names = ('compr_bond', 'tgt_bond')
    compr_names = ('compr_left_bond', 'compr_phys', 'compr_right_bond')
    tgt_names = ('tgt_left_bond', 'tgt_phys', 'tgt_right_bond')
    leftvec = named_ndarray(leftvec, leftvec_names)
    compr_lten = named_ndarray(compr_lten, compr_names)
    tgt_lten = named_ndarray(tgt_lten, tgt_names)

    contract_compr_mps = (('compr_bond', 'compr_left_bond'),)
    leftvec = leftvec.tensordot(compr_lten, contract_compr_mps)

    contract_tgt_mps = (
        ('compr_phys', 'tgt_phys'),
        ('tgt_bond', 'tgt_left_bond'))
    leftvec = leftvec.tensordot(tgt_lten.conj(), contract_tgt_mps)
    rename_mps_mpo = (
        ('compr_right_bond', 'compr_bond'),
        ('tgt_right_bond', 'tgt_bond'))
    leftvec = leftvec.rename(rename_mps_mpo)

    leftvec = leftvec.to_array(leftvec_names)
    return leftvec


def _adapt_to_add_r(rightvec, compr_lten, tgt_lten):
    """Add one column to the right vector.

    :param rightvec: existing right vector
        It has two indices: compr_mps_bond and tgt_mps_bond

    :param compr_lten: Local tensor of the compressed MPS
    :param tgt_lten: Local tensor of the target MPS


    Construct R from [Sch11_, Fig. 27, p. 48]. See comments in
    :func:`_adapt_to_add_l()` for further details.

    """
    rightvec_names = ('compr_bond', 'tgt_bond')
    compr_names = ('compr_left_bond', 'compr_phys', 'compr_right_bond')
    tgt_names = ('tgt_left_bond', 'tgt_phys', 'tgt_right_bond')
    rightvec = named_ndarray(rightvec, rightvec_names)
    compr_lten = named_ndarray(compr_lten, compr_names)
    tgt_lten = named_ndarray(tgt_lten, tgt_names)

    contract_compr_mps = (('compr_bond', 'compr_right_bond'),)
    rightvec = rightvec.tensordot(compr_lten, contract_compr_mps)

    contract_tgt_mps = (
        ('compr_phys', 'tgt_phys'),
        ('tgt_bond', 'tgt_right_bond'))
    rightvec = rightvec.tensordot(tgt_lten.conj(), contract_tgt_mps)
    rename = (
        ('compr_left_bond', 'compr_bond'),
        ('tgt_left_bond', 'tgt_bond'))
    rightvec = rightvec.rename(rename)

    rightvec = rightvec.to_array(rightvec_names)
    return rightvec


def _adapt_to_new_lten(leftvec, tgt_ltens, rightvec, max_bonddim):
    """Create new local tensors for the compressed MPS.

    :param leftvec: Left vector
        It has two indices: compr_mps_bond and tgt_mps_bond
    :param tgt_ltens: List of local tensor of the target MPS
    :param rightvec: Right vector
        It has two indices: compr_mps_bond and tgt_mps_bond
    :param int max_bonddim: Maximal bond dimension of the result

    Compute the right-hand side of [Sch11_, Fig. 27, p. 48]. We have
    compr_lten in the top row of the figure without complex
    conjugation and tgt_lten in the bottom row with complex
    conjugation.

    For len(tgt_ltens) > 1, compute the right-hand side of [Sch11_,
    Fig. 29, p. 49].

    """
    # Produce one MPS local tensor supported on len(tgt_ltens) sites.
    tgt_ltens = list(tgt_ltens)
    tgt_lten = _ltens_to_array(tgt_ltens)
    tgt_lten_shape = tgt_lten.shape
    tgt_lten = tgt_lten.reshape((tgt_lten_shape[0], -1, tgt_lten_shape[-1]))

    # Contract the middle part with the left and right parts.
    leftvec_names = ('compr_left_bond', 'tgt_left_bond')
    tgt_names = ('tgt_left_bond', 'tgt_phys', 'tgt_right_bond')
    rightvec_names = ('compr_right_bond', 'tgt_right_bond')
    leftvec = named_ndarray(leftvec, leftvec_names)
    tgt_lten = named_ndarray(tgt_lten, tgt_names)
    rightvec = named_ndarray(rightvec, rightvec_names)

    contract = (('tgt_left_bond', 'tgt_left_bond'),)
    compr_lten = leftvec.tensordot(tgt_lten.conj(), contract)
    contract = (('tgt_right_bond', 'tgt_right_bond'),)
    compr_lten = compr_lten.tensordot(rightvec, contract)

    compr_lten_names = (
        'compr_left_bond', 'tgt_phys', 'compr_right_bond'
    )
    compr_lten = compr_lten.to_array(compr_lten_names).conj()
    s = compr_lten.shape
    compr_lten = compr_lten.reshape((s[0],) + tgt_lten_shape[1:-1] + (s[-1],))

    if len(tgt_ltens) == 1:
        return (compr_lten,)
    else:
        # [Sch11_, p. 49] says that we can go with QR instead of SVD
        # here. However, this will generally increase the bond dimension of
        # our compressed MPS, which we do not want.
        compr_ltens = MPArray.from_array(compr_lten, plegs=1, has_bond=True)
        compr_ltens.compress('svd', bdim=max_bonddim)
        return compr_ltens.lt


def full_bdim(ldims):
    """@todo: Docstring for full_bdim.

    :param ldims: @todo
    :returns: @todo

    >>> full_bdim([3] * 5)
    [3, 9, 9, 3]
    >>> full_bdim([2] * 8)
    [2, 4, 8, 16, 8, 4, 2]
    >>> full_bdim([(2, 3)] * 4)
    [6, 36, 6]

    """
    ldims_raveled = [np.prod(ldim) for ldim in ldims]
    return [min(np.prod(ldims_raveled[:cut]), np.prod(ldims_raveled[cut:]))
            for cut in range(1, len(ldims))]<|MERGE_RESOLUTION|>--- conflicted
+++ resolved
@@ -100,7 +100,6 @@
     def __len__(self):
         return len(self._lt)
 
-<<<<<<< HEAD
     @property
     def lt(self):
         return self._lt
@@ -109,10 +108,6 @@
     def size(self):
         """Returns the number of floating point numbers used to represent the
         MPArray
-=======
-    def __iter__(self):
-        """Use only for read-only access! Do not change arrays in place!
->>>>>>> db2ae643
 
         >>> from .factory import zero
         >>> zero(sites=3, ldim=4, bdim=3).dims
@@ -121,44 +116,7 @@
         60
 
         """
-<<<<<<< HEAD
         return sum(lt.size for lt in self._lt)
-=======
-        for ltens in self._ltens:
-            view = ltens.view()
-            view.setflags(write=False)
-            yield view
-
-    def __getitem__(self, index):
-        """Use only for read-only access! Do not change arrays in place!"""
-        if type(index) == tuple:
-            assert len(index) == len(self)
-            return MPArray(ltens[:, i, ..., :]
-                           for i, ltens in zip(index, self._ltens))
-        else:
-            # FIXME Maybe this should be moved to another Function
-            return self._ltens[index]
-
-    def __setitem__(self, index, value):
-        """Update a local tensor and keep track of normalization."""
-        if isinstance(index, slice):
-            start = index.start
-            stop = index.stop
-        else:
-            start = index
-            stop = index + 1
-        if self._lnormalized is not None:
-            self._lnormalized = min(self._lnormalized, start)
-        if self._rnormalized is not None:
-            self._rnormalized = max(self._rnormalized, stop)
-        self._ltens[index] = value
->>>>>>> db2ae643
-
-    @property
-    def size(self):
-        """Returns the number of floating point numbers used to represent the
-        MPArray"""
-        return sum(np.prod(shape) for shape in self.dims)
 
     @property
     def dtype(self):
@@ -417,15 +375,9 @@
             # The code below assumes at least two sites.
             return MPArray((self._lt[0] + summand.lt[0],))
 
-<<<<<<< HEAD
         ltens = [np.concatenate((self._lt[0], summand.lt[0]), axis=-1)]
         ltens += [_local_add((l, r)) for l, r in zip(self._lt[1:-1], summand.lt[1:-1])]
         ltens += [np.concatenate((self._lt[-1], summand.lt[-1]), axis=0)]
-=======
-        ltens = [np.concatenate((self[0], summand[0]), axis=-1)]
-        ltens += [_local_add((l, r)) for l, r in zip(self[1:-1], summand[1:-1])]
-        ltens += [np.concatenate((self[-1], summand[-1]), axis=0)]
->>>>>>> db2ae643
         return MPArray(ltens)
 
     def __sub__(self, subtr):
@@ -485,6 +437,7 @@
         :returns: Reshaped MPA
 
         """
+        # TODO Why is this here? What's wrong with the purne function?
         if newshapes == 'prune':
             newshapes = (tuple(s for s in pdim if s > 1) for pdim in self.pdims)
 
@@ -493,11 +446,7 @@
             newshapes = it.repeat(newshapes, times=len(self))
 
         return MPArray([_local_reshape(lten, newshape)
-<<<<<<< HEAD
                        for lten, newshape in zip(self._lt, newshapes)])
-=======
-                       for lten, newshape in zip(self, newshapes)])
->>>>>>> db2ae643
 
     def ravel(self):
         """Flatten the MPA to an MPS, shortcut for self.reshape((-1,))
@@ -556,7 +505,6 @@
         :returns: read-only MPA with transformed bond
 
         """
-<<<<<<< HEAD
         ltens = list(self._lt)
         ltens[pos] = ltens[pos][..., None]
         ltens[pos + 1] = ltens[pos + 1][None]
@@ -564,14 +512,6 @@
         lnormal, rnormal = self.normal_form
         new_normal_form = min(lnormal, pos), max(rnormal, pos + 2)
         return MPArray(LocalTensors(ltens, nform=new_normal_form))
-=======
-        ltens = list(self)
-        ltens[pos] = ltens[pos].reshape(ltens[pos].shape + (1,))
-        ltens[pos + 1] = ltens[pos + 1].reshape((1,) + ltens[pos + 1].shape)
-        lnormal, rnormal = self.normal_form
-        return MPArray(ltens, _lnormalized=min(lnormal, pos - 1),
-                       _rnormalized=max(rnormal, pos + 2))
->>>>>>> db2ae643
 
     def pleg2bleg(self, pos):
         """Performs the inverse operation to :func:`bleg2pleg`.
@@ -580,7 +520,6 @@
         :returns: read-only MPA with transformed bond
 
         """
-<<<<<<< HEAD
         ltens = list(self._lt)
         assert ltens[pos].shape[-1] == 1
         assert ltens[pos + 1].shape[0] == 1
@@ -590,16 +529,6 @@
         lnormal, rnormal = self.normal_form
         new_normal_form = min(lnormal, pos), max(rnormal, pos + 1)
         return MPArray(LocalTensors(ltens, nform=new_normal_form))
-=======
-        ltens = list(self)
-        assert ltens[pos].shape[-1] == 1
-        assert ltens[pos + 1].shape[0] == 1
-        ltens[pos] = ltens[pos].reshape(ltens[pos].shape[:-1])
-        ltens[pos + 1] = ltens[pos + 1].reshape(ltens[pos + 1].shape[1:])
-        lnormal, rnormal = self.normal_form
-        return MPArray(ltens, _lnormalized=min(lnormal, pos - 1),
-                       _rnormalized=max(rnormal, pos + 1))
->>>>>>> db2ae643
 
     def split(self, pos):
         """Splits the MPA into two by transforming the bond legs into physical
@@ -616,22 +545,12 @@
 
         mpa_t = self.bleg2pleg(pos)
         lnorm, rnorm = mpa_t.normal_form
-<<<<<<< HEAD
 
         ltens_l = LocalTensors(it.islice(mpa_t.lt, 0, pos + 1),
                                nform=(min(lnorm, pos), min(rnorm, pos + 1)))
         ltens_r = LocalTensors(it.islice(mpa_t.lt, pos + 1, len(mpa_t)),
                         nform=(max(0, lnorm - pos), max(0, rnorm - pos - 1)))
         return type(self)(ltens_l), type(self)(ltens_r)
-=======
-        mpa_l = MPArray(it.islice(mpa_t, 0, pos + 1),
-                        _lnormalized=min(lnorm, pos),
-                        _rnormalized=min(rnorm, pos + 1))
-        mpa_r = MPArray(it.islice(mpa_t, pos + 1, len(mpa_t)),
-                        _lnormalized=max(0, lnorm - pos),
-                        _rnormalized=max(0, rnorm - pos))
-        return mpa_l, mpa_r
->>>>>>> db2ae643
 
     ################################
     #  Normalizaton & Compression  #
@@ -1148,39 +1067,6 @@
     return MPArray(ltens)
 
 
-def sumup(mpas, weights=None):
-    """Returns the sum of the MPArrays in `mpas`. Same as
-
-        functools.reduce(mp.MPArray.__add__, mpas)
-
-    but should be faster.
-
-    :param mpas: Iterator over MPArrays
-    :returns: Sum of `mpas`
-
-    """
-    mpas = list(mpas)
-    length = len(mpas[0])
-    assert all(len(mpa) == length for mpa in mpas)
-
-    if length == 1:
-        if weights is None:
-            return MPArray((sum(mpa[0] for mpa in mpas),))
-        else:
-            return MPArray((sum(w * mpa[0] for w, mpa in zip(weights, mpas),)))
-
-    ltensiter = [iter(mpa) for mpa in mpas]
-    if weights is None:
-        ltens = [np.concatenate([next(lt) for lt in ltensiter], axis=-1)]
-    else:
-        ltens = [np.concatenate([w * next(lt) for w, lt in zip(weights, ltensiter)], axis=-1)]
-    ltens += [_local_add([next(lt) for lt in ltensiter])
-              for _ in range(length - 2)]
-    ltens += [np.concatenate([next(lt) for lt in ltensiter], axis=0)]
-
-    return MPArray(ltens)
-
-
 def partialdot(mpa1, mpa2, start_at, axes=(-1, 0)):
     """Partial dot product of two MPAs of inequal length.
 
@@ -1218,11 +1104,7 @@
 
     ltens_new = (
         l if r is None else (r if l is None else _local_dot(l, r, axes))
-<<<<<<< HEAD
         for l, r in zip(mpa1_lt, mpa2_lt)
-=======
-        for l, r in zip(mpa1, mpa2)
->>>>>>> db2ae643
     )
     return MPArray(ltens_new)
 
@@ -1291,44 +1173,7 @@
         return np.array(mpas, dtype=object)
 
 
-<<<<<<< HEAD
 # FXIME Why is outer not a special case of this?
-=======
-def diag(mpa, axis=0):
-    """Returns the diagonal elements :code:`mpa[i, i, ..., i]`. If :code:`mpa`
-    has more than one physical dimension, the result is a numpy array with
-    :code:`MPArray` entries, otherwise its a numpy array with floats.
-
-    :param mpa: MPArray with pdims > :code:`axis`
-    :param axis: The physical index to take diagonals over
-    :returns: Array containing the diagonal elements (`MPArray`s with the
-    physical dimension reduced by one, note that an `MPArray` with physical
-    dimension 0 is a simple number)
-
-    """
-    dim = mpa.pdims[0][axis]
-    # work around http://bugs.python.org/issue21161
-    try:
-        valid_axis = [d[axis] == dim for d in mpa.pdims]
-        assert all(valid_axis)
-    except NameError:
-        pass
-    plegs = mpa.plegs[0]
-    assert all(p == plegs for p in mpa.plegs)
-
-    slices = ((slice(None),) * (axis + 1) + (i,) for i in range(dim))
-    mpas = [MPArray(ltens[s] for ltens in mpa) for s in slices]
-
-    if len(mpa.pdims[0]) == 1:
-        return np.array([mpa.to_array() for mpa in mpas])
-    else:
-        result = np.empty(len(mpas), dtype=object)
-        result[:] = mpas
-        return result
-
-
-#FXIME Why is outer not a special case of this?
->>>>>>> db2ae643
 def inject(mpa, pos, num, inject_ten=None):
     """Like outer(), but place second factor somewhere inside mpa.
 
@@ -1794,12 +1639,9 @@
     #      for lt in ltenss[1:]:
     #          assert_array_equal(shape[1:-1], lt.shape[1:-1])
 
-<<<<<<< HEAD
     # FIXME: Find out whether the following code does the same as
     # :func:`block_diag()` used by :func:`_local_sum_identity` and
     # which implementation is faster if so.
-=======
->>>>>>> db2ae643
     newshape = (sum(lt.shape[0] for lt in ltenss), )
     newshape += shape[1:-1]
     newshape += (sum(lt.shape[-1] for lt in ltenss), )
